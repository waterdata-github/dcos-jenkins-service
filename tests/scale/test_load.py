--- conflicted
+++ resolved
@@ -46,9 +46,7 @@
 log = logging.getLogger(__name__)
 
 SHARED_ROLE = "jenkins-role"
-<<<<<<< HEAD
 DOCKER_IMAGE="benclarkwood/dind:3"
-=======
 # initial timeout waiting on deployments
 DEPLOY_TIMEOUT = 15 * 60  # 15 mins
 JOB_RUN_TIMEOUT = 10 * 60  # 10 mins
@@ -76,7 +74,6 @@
             self._result = True
         except Exception as e:
             self._result = False
->>>>>>> 310f4199
 
 
 @pytest.mark.scale
